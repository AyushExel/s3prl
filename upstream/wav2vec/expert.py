--- conflicted
+++ resolved
@@ -43,7 +43,6 @@
 
     def __init__(self, ckpt, feature_selection, **kwargs):
         super(UpstreamExpert, self).__init__()
-<<<<<<< HEAD
         if version.parse(fairseq.__version__) > version.parse("0.10.2"):
             model, cfg, task = fairseq.checkpoint_utils.load_model_ensemble_and_task([ckpt])
             self.model = model[0]
@@ -54,14 +53,6 @@
             self.model.load_state_dict(cp['model'])
         else:
             raise NotImplementedError
-=======
-        # assert fairseq.__version__ == '0.10.2'
-        assert version.parse(fairseq.__version__) >= version.parse("0.10.2")
-
-        cp = torch.load(ckpt)
-        self.model = Wav2VecModel.build_model(cp['args'], task=None)
-        self.model.load_state_dict(cp['model'])
->>>>>>> 4592f9e8
 
         pseudo_input = torch.randn(1, SAMPLE_RATE * EXAMPLE_SEC)
         z = self.model.feature_extractor(pseudo_input)
